--- conflicted
+++ resolved
@@ -327,12 +327,7 @@
         placeId: editStore.placeId || '',
         status: editStore.status || 'active'
       }
-<<<<<<< HEAD
-            
-=======
       
-      console.log('StoreCreateModal - New form data:', newFormData)
->>>>>>> 5aa54bf9
       setFormData(newFormData)
       
     } else {
