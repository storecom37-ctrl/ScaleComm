"use client"

import { useState } from "react"
import { Button } from "@/components/ui/button"
import { Badge } from "@/components/ui/badge"
import { AnalyticsCard } from "@/components/dashboard/analytics-card"
import { LocationFilter } from "@/components/dashboard/location-filter"
import { GmbConnectButton } from "@/components/dashboard/gmb-connect-button"
import { useGmbSync } from "@/lib/hooks/use-gmb-sync"
import { useGmbAuth } from "@/lib/hooks/use-gmb-auth"
import { useGmbData } from "@/lib/hooks/use-gmb-data"
import { useStores } from "@/lib/hooks/use-stores"
import { useGmbStore } from "@/lib/stores/gmb-store"
import { useAccessibleStoreWisePerformanceData } from "@/lib/hooks/use-accessible-performance-data"
import { useLocationPerformanceData } from "@/lib/hooks/use-location-performance-data"
import { VisibilityScoreCard } from "@/components/dashboard/visibility-score-card"
import { LocationScoringTable } from "@/components/dashboard/location-scoring-table"
import { KeywordAnalyticsCards } from "@/components/dashboard/keyword-analytics-cards"
import { KeywordPerformanceTable } from "@/components/dashboard/keyword-performance-table"
import { StorePerformanceTable } from "@/components/dashboard/store-performance-table"
import { ImpressionAnalytics } from "@/components/dashboard/impression-analytics"
import { RatingReviewsSection } from "@/components/dashboard/rating-reviews-section"
import GlobalSyncStatus from "@/components/dashboard/global-sync-status"
import { calculateVisibilityScore, extractMetricsFromGmbData, ScoringMetrics } from "@/lib/utils/scoring"
import { formatLargeNumber, formatPercentage } from "@/lib/utils"
import { 
  Star, 
  MessageSquare, 
  MousePointer, 
  Eye, 
  TrendingUp, 
  Phone, 
  Globe, 
  RefreshCw,
  BarChart3,
  Target,
  CheckCircle,
  Navigation,
  MapPin,
  Calendar,
  Filter,
  Building2,
  Users,
  MousePointerClick,
  Navigation as NavigationIcon
} from "lucide-react"
import { DateRangeFilter } from "@/components/dashboard/date-range-filter"

export default function OverviewPage() {
  // Date range filter state - using selected days
  const [selectedDays, setSelectedDays] = useState<number>(30)

  // Debug logging for date range state
  

  // Get filter state from global store
  const { selectedStores } = useGmbStore()

  // Date range filter handlers
  const handleDaysChange = (days: number) => {
    setSelectedDays(days)
  }

  const handleClearFilter = () => {
    setSelectedDays(30) // Reset to default 30 days
  }

  // Convert selected days to start/end dates for API calls
  const getDateRange = () => {
    const endDate = new Date()
    const startDate = new Date()
    startDate.setDate(startDate.getDate() - selectedDays)
    
    return {
      startDate: startDate.toISOString().split('T')[0],
      endDate: endDate.toISOString().split('T')[0]
    }
  }

  const { startDate, endDate } = getDateRange()

  // Fetch stores from API (same as stores page)
  const { stores, isLoading: storesLoading, refresh: refreshStores, totalStores } = useStores({
    status: 'active',
    limit: 10000 // Fetch all stores linked to the account
  })

  // Filter stores based on selected stores
  const filteredStores = selectedStores.includes("all") 
    ? stores 
    : stores.filter((store: any) => selectedStores.includes(store._id))

  const {
    isConnected: dbConnected,
    isLoading: dbLoading,
    account: dbAccount,
    reviews: dbReviews,
    posts: dbPosts,
    refreshAll
  } = useGmbData()
  
  // Get sync functionality and state
  const { syncGmbData, isSyncing } = useGmbSync()
  const { getStoredTokens } = useGmbAuth()
  
  // Get accessible performance data with simplified filtering
<<<<<<< HEAD
  const performanceFilters = {
    days: selectedDays, // Use selected days only
    status: 'active'
  }
  
  
  
=======
>>>>>>> 5aa54bf9
  const {
    data: performanceData,
    aggregated: filteredPerformanceData,
    isLoading: performanceLoading,
    hasGmbAccess: performanceAccess
  } = useAccessibleStoreWisePerformanceData({
    days: selectedDays,
    status: 'active',
    limit: 1000,
    storeId: selectedStores.includes("all") ? "all" : selectedStores[0] || "all"
  })

  // Get location performance data for scoring
  const { data: locationPerformanceData } = useLocationPerformanceData({
    days: selectedDays,
    status: 'active'
<<<<<<< HEAD
  }
  
  
  
  const {
    data: locationPerformanceData,
    isLoading: locationPerformanceLoading,
    error: locationPerformanceError
  } = useLocationPerformanceData(locationFilters)
  
  
  // Use filtered stores from API and reviews/posts from database
  const finalAccount = dbAccount
  const finalLocations = filteredStores.map((store: any) => ({
    id: store.gmbLocationId || store._id,
    _id: store._id,
    name: store.name,
    address: store.address,
    phoneNumber: store.phone,
    websiteUrl: store.socialMedia?.website,
    categories: [store.primaryCategory],
    verified: store.status === 'active'
  }))
  
  // Filter reviews and posts based on selected stores
  const filteredStoreIds = filteredStores.map((store: any) => store.gmbLocationId || store._id)
  const finalReviews = (dbReviews || []).filter((review: any) => 
    filteredStoreIds.includes(review.locationId)
  )
  const finalPosts = (dbPosts || []).filter((post: any) => 
    filteredStoreIds.includes(post.locationId)
  )
  const finalIsConnected = dbConnected
=======
  })
>>>>>>> 5aa54bf9

  // Calculate total locations
  const totalLocations = filteredStores.length

  // Determine if we have a connection and data
  const finalIsConnected = dbConnected && totalLocations > 0

  // Get final data arrays
  const finalLocations = dbAccount?.locations || []
  const finalReviews = dbReviews || []
  const finalPosts = dbPosts || []

  // Create insights object from performance data for scoring
  const insightsFromPerformance = Object.keys(locationPerformanceData).reduce((acc: any, locationId: string) => {
    const locationPerf = locationPerformanceData[locationId]
    acc[locationId] = {
      views: locationPerf.totalViews || 0,
      callClicks: locationPerf.totalCallClicks || 0,
      websiteClicks: locationPerf.totalWebsiteClicks || 0,
    }
    return acc
  }, {})
  
  // Calculate visibility scores with proper data validation using performance data
  const overallMetrics = extractMetricsFromGmbData(finalLocations, finalReviews, finalPosts, insightsFromPerformance)
  const overallScoringDetails = calculateVisibilityScore(overallMetrics)
  
  
  // Calculate location-wise scores using actual location-specific performance data
  const locationScoringData = finalLocations.map((location: any) => {
    const locationReviews = finalReviews.filter((review: any) => review.locationId === location.id)
    const locationPosts = finalPosts.filter((post: any) => post.locationId === location.id)
    
    // Get location-specific performance data
    const locationPerfData = locationPerformanceData[location.id] || {}
    const locationInsights = {
      views: locationPerfData.totalViews || 0,
      callClicks: locationPerfData.totalCallClicks || 0,
      websiteClicks: locationPerfData.totalWebsiteClicks || 0,
    }
    
    // Calculate location-specific metrics
    const locationMetrics: ScoringMetrics = {
      averageRating: locationReviews.length > 0 
        ? locationReviews.reduce((sum: number, review: any) => sum + review.starRating, 0) / locationReviews.length 
        : 0,
      totalReviews: locationReviews.length,
      recentReviews: locationReviews.filter((review: any) => {
        const thirtyDaysAgo = new Date()
        thirtyDaysAgo.setDate(thirtyDaysAgo.getDate() - 30)
        return new Date(review.createTime) >= thirtyDaysAgo
      }).length,
      responseRate: locationReviews.length > 0 
        ? (locationReviews.filter((review: any) => review.reply).length / locationReviews.length) * 100 
        : 0,
      impressions: locationInsights.views,
      callClicks: locationInsights.callClicks,
      websiteClicks: locationInsights.websiteClicks,
      profilePhotos: 3, // Estimate
      recentPosts: locationPosts.filter((post: any) => {
        const thirtyDaysAgo = new Date()
        thirtyDaysAgo.setDate(thirtyDaysAgo.getDate() - 30)
        return new Date(post.createTime) >= thirtyDaysAgo
      }).length,
      profileCompleteness: calculateLocationProfileCompleteness(location),
      qaActivity: 0
    }
    
    return {
      locationId: location.id,
      locationName: location.name,
      address: formatAddress(location.address),
      scoringDetails: calculateVisibilityScore(locationMetrics),
      metrics: locationMetrics
    }
  })
  
  // Helper function to calculate profile completeness for a single location
  function calculateLocationProfileCompleteness(location: any): number {
    let score = 0
    if (location.name) score += 20
    if (location.address) score += 20
    if (location.phoneNumber) score += 20
    if (location.websiteUrl) score += 20
    if (location.categories && location.categories.length > 0) score += 20
    return score
  }

  // Helper function to format address object into readable string
  function formatAddress(address: any): string {
    if (!address) return "Address not available"
    if (typeof address === 'string') return address
    
    const parts = []
    if (address.line1) parts.push(address.line1)
    if (address.line2) parts.push(address.line2)
    if (address.locality) parts.push(address.locality)
    if (address.city) parts.push(address.city)
    if (address.state) parts.push(address.state)
    if (address.postalCode) parts.push(address.postalCode)
    
    return parts.length > 0 ? parts.join(', ') : "Address not available"
  }
  
  // Handle sync button click
  const handleSync = async () => {
    const tokens = await getStoredTokens()
    if (tokens) {
      await syncGmbData(tokens)
      // Refresh database data after sync
      setTimeout(() => {
        refreshAll()
        refreshStores()
      }, 2000) // Wait 2 seconds for database to be updated
    }
  }
  
  return (
    <div className="min-h-screen bg-gray-50">
      {/* Modern Header Section */}
      <div className="bg-white border-b border-gray-200">
        <div className="px-6 py-8">
          <div className="flex items-center justify-between">
            <div>
              <h1 className="text-3xl font-bold text-gray-900">Local Store Analytics Dashboard</h1>
              <p className="text-gray-600 mt-2">
                Welcome back, here's a look at your store's performance.
              </p>
            </div>
            <div className="flex items-center space-x-3">
              <Button variant="outline" className="flex items-center space-x-2">
                <Calendar className="h-4 w-4" />
                <span>All Time</span>
                <Navigation className="h-4 w-4" />
              </Button>
              <Button variant="outline" className="flex items-center space-x-2">
                <Filter className="h-4 w-4" />
                <span>Store Filter</span>
              </Button>
              <GmbConnectButton />
              <Button
                onClick={handleSync}
                disabled={isSyncing}
                className="bg-[#4285F4] hover:bg-[#3367D6] text-white flex items-center space-x-2"
              >
                <RefreshCw className={`h-4 w-4 ${isSyncing ? 'animate-spin' : ''}`} />
                <span>Refresh</span>
              </Button>
            </div>
          </div>
        </div>
      </div>

      <div className="px-6 py-8 space-y-8">
        {/* Store Filter */}
        <LocationFilter />

        {/* Key Metrics - Modern Card Layout */}
        <div className="grid grid-cols-1 md:grid-cols-2 lg:grid-cols-3 xl:grid-cols-6 gap-6">
          {/* Total Locations */}
          <div className="bg-white rounded-lg p-6 shadow-sm border border-gray-200">
            <div className="flex items-center justify-between">
              <div>
                <p className="text-sm font-medium text-gray-600 flex items-center">
                  <Building2 className="h-4 w-4 mr-2" />
                  Total Locations
                </p>
                <p className="text-2xl font-bold text-gray-900 mt-2">
                  {finalIsConnected ? totalLocations : "—"}
                </p>
              </div>
            </div>
          </div>

          {/* Total Views */}
          <div className="bg-white rounded-lg p-6 shadow-sm border border-gray-200">
            <div className="flex items-center justify-between">
              <div>
                <p className="text-sm font-medium text-gray-600 flex items-center">
                  <Eye className="h-4 w-4 mr-2" />
                  Total Views
                </p>
                <p className="text-2xl font-bold text-gray-900 mt-2">
                  {performanceAccess && !performanceLoading && filteredPerformanceData ? 
                    (filteredPerformanceData.totalViews > 0 ? formatLargeNumber(filteredPerformanceData.totalViews) : "0") : 
                    "—"}
                </p>
              </div>
            </div>
          </div>

          {/* Website Clicks */}
          <div className="bg-white rounded-lg p-6 shadow-sm border border-gray-200">
            <div className="flex items-center justify-between">
              <div>
                <p className="text-sm font-medium text-gray-600 flex items-center">
                  <MousePointerClick className="h-4 w-4 mr-2" />
                  Website Clicks
                </p>
                <p className="text-2xl font-bold text-gray-900 mt-2">
                  {performanceAccess && !performanceLoading && filteredPerformanceData ? 
                    (filteredPerformanceData.totalWebsiteClicks > 0 ? formatLargeNumber(filteredPerformanceData.totalWebsiteClicks) : "0") : 
                    "—"}
                </p>
              </div>
            </div>
          </div>

          {/* Call Clicks */}
          <div className="bg-white rounded-lg p-6 shadow-sm border border-gray-200">
            <div className="flex items-center justify-between">
              <div>
                <p className="text-sm font-medium text-gray-600 flex items-center">
                  <Phone className="h-4 w-4 mr-2" />
                  Call Clicks
                </p>
                <p className="text-2xl font-bold text-gray-900 mt-2">
                  {performanceAccess && !performanceLoading && filteredPerformanceData ? 
                    (filteredPerformanceData.totalCallClicks > 0 ? formatLargeNumber(filteredPerformanceData.totalCallClicks) : "0") : 
                    "—"}
                </p>
              </div>
            </div>
          </div>

          {/* Direction Requests */}
          <div className="bg-white rounded-lg p-6 shadow-sm border border-gray-200">
            <div className="flex items-center justify-between">
              <div>
                <p className="text-sm font-medium text-gray-600 flex items-center">
                  <NavigationIcon className="h-4 w-4 mr-2" />
                  Direction Requests
                </p>
                <p className="text-2xl font-bold text-gray-900 mt-2">
                  {performanceAccess && !performanceLoading && filteredPerformanceData ? 
                    (filteredPerformanceData.totalDirectionRequests > 0 ? formatLargeNumber(filteredPerformanceData.totalDirectionRequests) : "0") : 
                    "—"}
                </p>
              </div>
            </div>
          </div>

          {/* Total Actions */}
          <div className="bg-white rounded-lg p-6 shadow-sm border border-gray-200">
            <div className="flex items-center justify-between">
              <div>
                <p className="text-sm font-medium text-gray-600 flex items-center">
                  <TrendingUp className="h-4 w-4 mr-2" />
                  Total Actions
                </p>
                <p className="text-2xl font-bold text-gray-900 mt-2">
                  {performanceAccess && !performanceLoading && filteredPerformanceData ? 
                    (filteredPerformanceData.totalCallClicks + filteredPerformanceData.totalWebsiteClicks + filteredPerformanceData.totalDirectionRequests > 0 ? 
                      formatLargeNumber(filteredPerformanceData.totalCallClicks + filteredPerformanceData.totalWebsiteClicks + filteredPerformanceData.totalDirectionRequests) : "0") : 
                    "—"}
                </p>
              </div>
            </div>
          </div>
        </div>

        {/* Impression Analytics */}
        <ImpressionAnalytics 
          accountId="all" 
          locationId="all" 
        />

        {/* Rating & Reviews Analytics */}
        <RatingReviewsSection 
          brandId="all"
          storeId="all"
        />

        {/* Engagement Metrics */}
        <div className="bg-white rounded-lg p-6 shadow-sm border border-gray-200">
          <h3 className="text-lg font-semibold text-gray-900 mb-4 flex items-center">
            <BarChart3 className="h-5 w-5 mr-2" />
            Engagement Metrics
          </h3>
          <div className="grid gap-4 md:grid-cols-4">
            <AnalyticsCard
              title="Call Conversion Rate"
              value={performanceAccess && !performanceLoading && filteredPerformanceData ? 
                (filteredPerformanceData.totalViews > 0 ? 
                  formatPercentage((filteredPerformanceData.totalCallClicks / filteredPerformanceData.totalViews) * 100, 1, "0%")
                  : "0%"
                ) : "—"
              }
              description={performanceAccess ? "Calls per view (from database)" : "Connect GMB to view data"}
              icon={Phone}
              isLoading={performanceLoading}
              isEmpty={!performanceAccess || (!performanceLoading && (!filteredPerformanceData || !filteredPerformanceData.totalViews || filteredPerformanceData.totalViews === 0))}
            />
            <AnalyticsCard
              title="Website Conversion Rate"
              value={performanceAccess && !performanceLoading && filteredPerformanceData ? 
                (filteredPerformanceData.totalViews > 0 ? 
                  formatPercentage((filteredPerformanceData.totalWebsiteClicks / filteredPerformanceData.totalViews) * 100, 1, "0%")
                  : "0%"
                ) : "—"
              }
              description={performanceAccess ? "Website clicks per view (from database)" : "Connect GMB to view data"}
              icon={Globe}
              isLoading={performanceLoading}
              isEmpty={!performanceAccess || (!performanceLoading && (!filteredPerformanceData || !filteredPerformanceData.totalViews || filteredPerformanceData.totalViews === 0))}
            />
            <AnalyticsCard
              title="Direction Conversion Rate"
              value={performanceAccess && !performanceLoading && filteredPerformanceData ? 
                (filteredPerformanceData.totalViews > 0 ? 
                  formatPercentage((filteredPerformanceData.totalDirectionRequests / filteredPerformanceData.totalViews) * 100, 1, "0%")
                  : "0%"
                ) : "—"
              }
              description={performanceAccess ? "Directions per view (from database)" : "Connect GMB to view data"}
              icon={Navigation}
              isLoading={performanceLoading}
              isEmpty={!performanceAccess || (!performanceLoading && (!filteredPerformanceData || !filteredPerformanceData.totalViews || filteredPerformanceData.totalViews === 0))}
            />
            <AnalyticsCard
              title="Total Engagement Rate"
              value={performanceAccess && !performanceLoading && filteredPerformanceData ? 
                (filteredPerformanceData.totalViews > 0 ? 
                  formatPercentage(((filteredPerformanceData.totalCallClicks + filteredPerformanceData.totalWebsiteClicks + filteredPerformanceData.totalDirectionRequests) / filteredPerformanceData.totalViews) * 100, 1, "0%")
                  : "0%"
                ) : "—"
              }
              description={performanceAccess ? "Total engagement rate (from database)" : "Connect GMB to view data"}
              icon={TrendingUp}
              isLoading={performanceLoading}
              isEmpty={!performanceAccess || (!performanceLoading && (!filteredPerformanceData || !filteredPerformanceData.totalViews || filteredPerformanceData.totalViews === 0))}
            />
          </div>
        </div>

        {/* Store Performance Data */}
        {finalIsConnected && (
          <StorePerformanceTable 
            days={selectedDays}
            status="active"
            showFilters={true}
            limit={5}
            storeIds={selectedStores.includes("all") ? undefined : selectedStores}
          />
        )}

        {/* Keyword Analytics */}
        {finalIsConnected && (
          <KeywordAnalyticsCards 
            limit={5}
          />
        )}

        {/* Location-wise Visibility Scores */}
        {finalIsConnected && locationScoringData  && (
          <LocationScoringTable 
            locations={locationScoringData} 
            isLoading={dbLoading}
          />
        )}

        {/* Recent Activity */}
        <div className="grid gap-6 md:grid-cols-2">
          <div className="bg-white rounded-lg p-6 shadow-sm border border-gray-200">
            <h3 className="text-lg font-semibold text-gray-900 mb-2">Recent Reviews</h3>
            <p className="text-sm text-gray-600 mb-4">Latest customer feedback</p>
            <div className="space-y-4">
              {finalIsConnected && finalReviews.length > 0 ? (
                finalReviews.slice(0, 3).map((review: any, i: number) => {
                  const location = finalLocations.find((loc: any) => loc.id === review.locationId)
                  return (
                    <div key={`review-${review.id}-${i}`} className="flex items-start space-x-3">
                      <div className="flex-shrink-0">
                        <div className="w-8 h-8 bg-muted rounded-full flex items-center justify-center">
                          <Star className="h-4 w-4 fill-yellow-400 text-yellow-400" />
                        </div>
                      </div>
                      <div className="flex-1 min-w-0">
                        <p className="text-sm font-medium">{review.reviewer.displayName}</p>
                        <p className="text-sm text-muted-foreground">
                          {review.comment || 'No comment provided'}
                        </p>
                        <div className="flex items-center mt-1 space-x-2">
                          <div className="flex">
                            {[1, 2, 3, 4, 5].map((star) => (
                              <Star 
                                key={star} 
                                className={`h-3 w-3 ${star <= review.starRating ? 'fill-yellow-400 text-yellow-400' : 'text-gray-300'}`} 
                              />
                            ))}
                          </div>
                          <span className="text-xs text-muted-foreground">
                            {new Date(review.createTime).toLocaleDateString()}
                          </span>
                          {location && (
                            <span className="text-xs text-blue-600">
                              {location.name}
                            </span>
                          )}
                        </div>
                      </div>
                    </div>
                  )
                })
              ) : (
                <div className="text-center py-8">
                  <div className="w-12 h-12 bg-muted rounded-full flex items-center justify-center mx-auto mb-4">
                    <MessageSquare className="h-6 w-6 text-muted-foreground" />
                  </div>
                  <p className="text-sm text-muted-foreground">
                    {finalIsConnected ? "No reviews available yet" : "Connect your GMB account to view reviews"}
                  </p>
                </div>
              )}
            </div>
          </div>

          <div className="bg-white rounded-lg p-6 shadow-sm border border-gray-200">
            <h3 className="text-lg font-semibold text-gray-900 mb-2">Top Performing Locations</h3>
            <p className="text-sm text-gray-600 mb-4">Top 5 locations ranked by visibility score</p>
            <div className="space-y-4">
              {finalIsConnected && finalLocations?.length > 0 ? (
                locationScoringData
                  .sort((a : any, b : any) => b.scoringDetails.breakdown.totalScore - a.scoringDetails.breakdown.totalScore)
                  .slice(0, 5)
                  .map((location : any, i: number) => {
                    const { scoringDetails, metrics } = location
                    const { breakdown, grade } = scoringDetails
                    
                    return (
                      <div key={location.locationId} className="flex items-center justify-between">
                        <div>
                          <p className="font-medium">{location.locationName}</p>
                          <div className="flex items-center space-x-4 text-sm text-muted-foreground">
                            <span className="flex items-center">
                              <Star className="h-3 w-3 mr-1 fill-yellow-400 text-yellow-400" />
                              {metrics.averageRating > 0 ? metrics.averageRating.toFixed(1) : 'No rating'}
                            </span>
                            <span>{metrics.totalReviews} reviews</span>
                            <span>{metrics.recentReviews} recent</span>
                          </div>
                        </div>
                        <div className="flex items-center space-x-2">
                          <div className="text-right">
                            <div className="text-lg font-bold">{breakdown.totalScore}</div>
                            <div className="text-xs text-muted-foreground">Score</div>
                          </div>
                          <Badge variant="outline" className="text-xs">
                            #{i + 1}
                          </Badge>
                        </div>
                      </div>
                    )
                  })
              ) : (
                <div className="text-center py-8">
                  <div className="w-12 h-12 bg-muted rounded-full flex items-center justify-center mx-auto mb-4">
                    <Target className="h-6 w-6 text-muted-foreground" />
                  </div>
                  <p className="text-sm text-muted-foreground">
                    {finalIsConnected ? "No location data available yet" : "Connect your GMB account to view location performance"}
                  </p>
                </div>
              )}
            </div>
          </div>
        </div>

        {/* Global Sync Status */}
        <GlobalSyncStatus />
      </div>
    </div>
  )
}<|MERGE_RESOLUTION|>--- conflicted
+++ resolved
@@ -104,16 +104,6 @@
   const { getStoredTokens } = useGmbAuth()
   
   // Get accessible performance data with simplified filtering
-<<<<<<< HEAD
-  const performanceFilters = {
-    days: selectedDays, // Use selected days only
-    status: 'active'
-  }
-  
-  
-  
-=======
->>>>>>> 5aa54bf9
   const {
     data: performanceData,
     aggregated: filteredPerformanceData,
@@ -130,43 +120,7 @@
   const { data: locationPerformanceData } = useLocationPerformanceData({
     days: selectedDays,
     status: 'active'
-<<<<<<< HEAD
-  }
-  
-  
-  
-  const {
-    data: locationPerformanceData,
-    isLoading: locationPerformanceLoading,
-    error: locationPerformanceError
-  } = useLocationPerformanceData(locationFilters)
-  
-  
-  // Use filtered stores from API and reviews/posts from database
-  const finalAccount = dbAccount
-  const finalLocations = filteredStores.map((store: any) => ({
-    id: store.gmbLocationId || store._id,
-    _id: store._id,
-    name: store.name,
-    address: store.address,
-    phoneNumber: store.phone,
-    websiteUrl: store.socialMedia?.website,
-    categories: [store.primaryCategory],
-    verified: store.status === 'active'
-  }))
-  
-  // Filter reviews and posts based on selected stores
-  const filteredStoreIds = filteredStores.map((store: any) => store.gmbLocationId || store._id)
-  const finalReviews = (dbReviews || []).filter((review: any) => 
-    filteredStoreIds.includes(review.locationId)
-  )
-  const finalPosts = (dbPosts || []).filter((post: any) => 
-    filteredStoreIds.includes(post.locationId)
-  )
-  const finalIsConnected = dbConnected
-=======
   })
->>>>>>> 5aa54bf9
 
   // Calculate total locations
   const totalLocations = filteredStores.length
