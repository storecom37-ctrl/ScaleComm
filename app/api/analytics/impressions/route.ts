import { NextRequest, NextResponse } from 'next/server'
import { connectToDatabase } from '@/lib/database/connection'
import { Performance } from '@/lib/database/separate-models'

export async function GET(request: NextRequest) {
  try {
    await connectToDatabase()
<<<<<<< HEAD
    
    // Get tokens from request to filter by accessible GMB accounts
    const tokens = await getGmbTokensFromRequest()
    let accessibleAccountIds: string[] = []
    
    if (tokens) {
      // Get all account IDs that the current user has access to
      accessibleAccountIds = await getAllBrandAccountIds()
      
    }
=======
>>>>>>> 5aa54bf9

    const { searchParams } = new URL(request.url)
    const accountId = searchParams.get('accountId')
    const locationId = searchParams.get('locationId')

<<<<<<< HEAD
    // If no GMB authentication, return empty data
    if (accessibleAccountIds.length === 0) {
      
      return NextResponse.json({
        deviceInteraction: { desktop: 0, mobile: 0, total: 0 },
        platformImpressions: { maps: 0, search: 0, total: 0 },
        detailedBreakdown: {
          desktopSearch: 0,
          mobileSearch: 0,
          desktopMaps: 0,
          mobileMaps: 0
        },
        message: 'No GMB authentication - connect your Google My Business account to view impression data'
      })
=======
    // If no specific account/location requested, get all data from database
    const matchQuery: any = { status: 'active' }
    
    if (accountId && accountId !== 'all') {
      matchQuery.accountId = accountId
>>>>>>> 5aa54bf9
    }
    
    if (locationId && locationId !== 'all') {
      matchQuery.locationId = locationId
    }

    console.log('🔍 Impressions API - Querying database with match:', matchQuery)

    // Aggregate impression data from database
    const impressionData = await Performance.aggregate([
      {
        $match: matchQuery
      },
      {
        $group: {
          _id: null,
          totalDesktopSearchImpressions: { $sum: '$desktopSearchImpressions' },
          totalMobileSearchImpressions: { $sum: '$mobileSearchImpressions' },
          totalDesktopMapsImpressions: { $sum: '$desktopMapsImpressions' },
          totalMobileMapsImpressions: { $sum: '$mobileMapsImpressions' }
        }
      }
    ])

    const data = impressionData[0] || {
      totalDesktopSearchImpressions: 0,
      totalMobileSearchImpressions: 0,
      totalDesktopMapsImpressions: 0,
      totalMobileMapsImpressions: 0
    }

    // Calculate device breakdown
    const desktopImpressions = data.totalDesktopSearchImpressions + data.totalDesktopMapsImpressions
    const mobileImpressions = data.totalMobileSearchImpressions + data.totalMobileMapsImpressions
    const totalImpressions = desktopImpressions + mobileImpressions

    // Calculate platform breakdown
    const searchImpressions = data.totalDesktopSearchImpressions + data.totalMobileSearchImpressions
    const mapsImpressions = data.totalDesktopMapsImpressions + data.totalMobileMapsImpressions

    const response = {
      deviceInteraction: {
        desktop: desktopImpressions,
        mobile: mobileImpressions,
        total: totalImpressions
      },
      platformImpressions: {
        maps: mapsImpressions,
        search: searchImpressions,
        total: totalImpressions
      },
      detailedBreakdown: {
        desktopSearch: data.totalDesktopSearchImpressions,
        mobileSearch: data.totalMobileSearchImpressions,
        desktopMaps: data.totalDesktopMapsImpressions,
        mobileMaps: data.totalMobileMapsImpressions
      }
    }

    return NextResponse.json(response)
  } catch (error) {
    console.error('Error fetching impression analytics:', error)
    console.error('Error stack:', error instanceof Error ? error.stack : 'No stack trace')
    return NextResponse.json(
      { 
        error: 'Failed to fetch impression analytics',
        details: error instanceof Error ? error.message : 'Unknown error',
        stack: error instanceof Error ? error.stack : undefined
      },
      { status: 500 }
    )
  }
}<|MERGE_RESOLUTION|>--- conflicted
+++ resolved
@@ -5,46 +5,16 @@
 export async function GET(request: NextRequest) {
   try {
     await connectToDatabase()
-<<<<<<< HEAD
-    
-    // Get tokens from request to filter by accessible GMB accounts
-    const tokens = await getGmbTokensFromRequest()
-    let accessibleAccountIds: string[] = []
-    
-    if (tokens) {
-      // Get all account IDs that the current user has access to
-      accessibleAccountIds = await getAllBrandAccountIds()
-      
-    }
-=======
->>>>>>> 5aa54bf9
 
     const { searchParams } = new URL(request.url)
     const accountId = searchParams.get('accountId')
     const locationId = searchParams.get('locationId')
 
-<<<<<<< HEAD
-    // If no GMB authentication, return empty data
-    if (accessibleAccountIds.length === 0) {
-      
-      return NextResponse.json({
-        deviceInteraction: { desktop: 0, mobile: 0, total: 0 },
-        platformImpressions: { maps: 0, search: 0, total: 0 },
-        detailedBreakdown: {
-          desktopSearch: 0,
-          mobileSearch: 0,
-          desktopMaps: 0,
-          mobileMaps: 0
-        },
-        message: 'No GMB authentication - connect your Google My Business account to view impression data'
-      })
-=======
     // If no specific account/location requested, get all data from database
     const matchQuery: any = { status: 'active' }
     
     if (accountId && accountId !== 'all') {
       matchQuery.accountId = accountId
->>>>>>> 5aa54bf9
     }
     
     if (locationId && locationId !== 'all') {
